--- conflicted
+++ resolved
@@ -2,11 +2,7 @@
 
 on:
   pull_request:
-<<<<<<< HEAD
-    branches: [ main ]
-=======
     branches: [ master ]
->>>>>>> a1c6db50
 
 jobs:
   test:
